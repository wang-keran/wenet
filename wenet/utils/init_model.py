# Copyright (c) 2022 Binbin Zhang (binbzha@qq.com)
#
# Licensed under the Apache License, Version 2.0 (the "License");
# you may not use this file except in compliance with the License.
# You may obtain a copy of the License at
#
#     http://www.apache.org/licenses/LICENSE-2.0
#
# Unless required by applicable law or agreed to in writing, software
# distributed under the License is distributed on an "AS IS" BASIS,
# WITHOUT WARRANTIES OR CONDITIONS OF ANY KIND, either express or implied.
# See the License for the specific language governing permissions and
# limitations under the License.

import os
import torch

from wenet.finetune.lora.utils import (inject_lora_to_model,
                                       mark_only_lora_as_trainable)
from wenet.k2.model import K2Model
from wenet.paraformer.cif import Cif
from wenet.paraformer.layers import SanmDecoder, SanmEncoder
from wenet.paraformer.paraformer import Paraformer, Predictor
from wenet.ssl.init_model import WENET_SSL_MODEL_CLASS
from wenet.transducer.joint import TransducerJoint
from wenet.transducer.predictor import (ConvPredictor, EmbeddingPredictor,
                                        RNNPredictor)
from wenet.transducer.transducer import Transducer
from wenet.transformer.asr_model import ASRModel
from wenet.transformer.cmvn import GlobalCMVN
from wenet.transformer.ctc import CTC
from wenet.transformer.encoder import TransformerEncoder, ConformerEncoder
from wenet.transformer.decoder import BiTransformerDecoder, TransformerDecoder
from wenet.branchformer.encoder import BranchformerEncoder
from wenet.e_branchformer.encoder import EBranchformerEncoder
from wenet.squeezeformer.encoder import SqueezeformerEncoder
from wenet.efficient_conformer.encoder import EfficientConformerEncoder
from wenet.ctl_model.encoder import DualTransformerEncoder, DualConformerEncoder
from wenet.ctl_model.asr_model_ctl import CTLModel
from wenet.whisper.whisper import Whisper
from wenet.utils.cmvn import load_cmvn
from wenet.utils.checkpoint import load_checkpoint, load_trained_modules

<<<<<<< HEAD

# 这段代码主要用于初始化 WeNet 语音识别模型的组件，依赖于不同的编码器、解码器、CTC（Connectionist Temporal Classification），以及其他模块，并根据用户提供的配置文件 (configs) 创建模型实例。

# 这些字典将字符串（如 "transformer"、"conformer", 等）映射到具体的类（如 TransformerEncoder、ConformerEncoder 等）。
# 不同的模块类型（编码器、解码器、CTC 等）有不同的可选实现。这样，通过键值对的方式可以灵活地根据配置选择不同的模型组件。
=======
>>>>>>> e7b8fb72
WENET_ENCODER_CLASSES = {
    "transformer": TransformerEncoder,
    "conformer": ConformerEncoder,
    "squeezeformer": SqueezeformerEncoder,
    "efficientConformer": EfficientConformerEncoder,
    "branchformer": BranchformerEncoder,
    "e_branchformer": EBranchformerEncoder,
    "dual_transformer": DualTransformerEncoder,
    "dual_conformer": DualConformerEncoder,
    'sanm_encoder': SanmEncoder,
}

WENET_DECODER_CLASSES = {
    "transformer": TransformerDecoder,
    "bitransformer": BiTransformerDecoder,
    "sanm_decoder": SanmDecoder,
}

WENET_CTC_CLASSES = {
    "ctc": CTC,
}

WENET_PREDICTOR_CLASSES = {
    "rnn": RNNPredictor,
    "embedding": EmbeddingPredictor,
    "conv": ConvPredictor,
    "cif_predictor": Cif,
    "paraformer_predictor": Predictor,
}

WENET_JOINT_CLASSES = {
    "transducer_joint": TransducerJoint,
}

WENET_MODEL_CLASSES = {
    "asr_model": ASRModel,
    "ctl_model": CTLModel,
    "whisper": Whisper,
    "k2_model": K2Model,
    "transducer": Transducer,
    'paraformer': Paraformer,
}


# 根据给定的 args 和 configs 初始化模型。此函数会选择适当的编码器、解码器、CTC 模块，设置一些配置并返回一个完整的模型实例和更新的配置。
def init_speech_model(args, configs):
    # TODO(xcsong): Forcefully read the 'cmvn' attribute.
    # 配置 CMVN（均值方差归一化）
    if configs.get('cmvn', None) == 'global_cmvn':
        mean, istd = load_cmvn(configs['cmvn_conf']['cmvn_file'],
                               configs['cmvn_conf']['is_json_cmvn'])    #原本这样在aishell里可以运行，aishell2不能运行configs['cmvn_conf']['is_json_cmvn']
        global_cmvn = GlobalCMVN(
            torch.from_numpy(mean).float(),
            torch.from_numpy(istd).float())
    else:
        global_cmvn = None

    # input_dim 通常用于表示输入数据的维度。例如，在神经网络中，如果输入是一个向量或矩阵，input_dim 可能表示输入向量的特征数或矩阵的列数。
    input_dim = configs['input_dim']
    # vocab_size 通常用于表示输出空间的大小。它通常在自然语言处理（NLP）任务中使用，表示词汇表的大小，例如在一个语言模型或分类任务中，模型的输出维度就是词汇表的大小，或者是类别的数量。
    vocab_size = configs['output_dim']

    # 编码器、解码器、CTC 的初始化
    encoder_type = configs.get('encoder', 'conformer')
    decoder_type = configs.get('decoder', 'bitransformer')
    ctc_type = configs.get('ctc', 'ctc')

    # 先到最上面的类中，然后进入对应名称的类中进行初始化，都是拿torch实现的
    encoder = WENET_ENCODER_CLASSES[encoder_type](
        input_dim,
        global_cmvn=global_cmvn,
        **configs['encoder_conf'],
        **configs['encoder_conf']['efficient_conf']
        if 'efficient_conf' in configs['encoder_conf'] else {})

    # 先到最上面的类中，然后进入对应名称的类中进行初始化
    # 到decoder.py中，使用BiTransformerDecoder类，再到TransformerDecoder类，都是拿torch实现的
    decoder = WENET_DECODER_CLASSES[decoder_type](vocab_size,
                                                  encoder.output_size(),
                                                  **configs['decoder_conf'])

    # 先到最上面的类中，然后进入对应名称的类中进行初始化，这里也拿torch实现
    ctc = WENET_CTC_CLASSES[ctc_type](
        vocab_size,
        encoder.output_size(),
        blank_id=configs['ctc_conf']['ctc_blank_id']
        if 'ctc_conf' in configs else 0)

    # 特定模型类型的处理
    # 获取模型类型。默认模型是 asr_model。
    model_type = configs.get('model', 'asr_model')
    # 对于 "transducer"：
    if model_type == "transducer":
        # 获取预测器类型和联合模块类型（predictor_type 和 joint_type）。
        predictor_type = configs.get('predictor', 'rnn')
        joint_type = configs.get('joint', 'transducer_joint')
        # 从 WENET_PREDICTOR_CLASSES 和 WENET_JOINT_CLASSES 字典中获取相应的类，并传入配置信息初始化 predictor 和 joint 对象。
        predictor = WENET_PREDICTOR_CLASSES[predictor_type](
            vocab_size, **configs['predictor_conf'])
        joint = WENET_JOINT_CLASSES[joint_type](vocab_size,
                                                **configs['joint_conf'])
        # 然后创建 transducer 类型的模型实例。
        model = WENET_MODEL_CLASSES[model_type](
            vocab_size=vocab_size,
            blank=0,
            predictor=predictor,
            encoder=encoder,
            attention_decoder=decoder,
            joint=joint,
            ctc=ctc,
            special_tokens=configs.get('tokenizer_conf',
                                       {}).get('special_tokens', None),
            **configs['model_conf'])
    # 对于 "paraformer"：
    elif model_type == 'paraformer':
        # 获取预测器类型并从 WENET_PREDICTOR_CLASSES 中获取类实例。
        predictor_type = configs.get('predictor', 'cif')
        predictor = WENET_PREDICTOR_CLASSES[predictor_type](
            **configs['predictor_conf'])
        # 使用 paraformer 的配置和组件创建模型实例。
        model = WENET_MODEL_CLASSES[model_type](
            vocab_size=vocab_size,
            encoder=encoder,
            decoder=decoder,
            predictor=predictor,
            ctc=ctc,
            **configs['model_conf'],
            special_tokens=configs.get('tokenizer_conf',
                                       {}).get('special_tokens', None),
        )
    # 根据模型类型初始化 SSL（自监督学习）模型。
    elif model_type in WENET_SSL_MODEL_CLASS.keys():
        from wenet.ssl.init_model import init_model as init_ssl_model
        model = init_ssl_model(configs, encoder)
    # 否则，使用默认的 asr_model 配置创建模型，从上面的transformer得到的编码解码器和CTC损失，最底层都用了torch.nn系列的方法。
    else:
        model = WENET_MODEL_CLASSES[model_type](
            vocab_size=vocab_size,
            encoder=encoder,
            decoder=decoder,
            ctc=ctc,
            special_tokens=configs.get('tokenizer_conf',
                                       {}).get('special_tokens', None),
            **configs['model_conf'])
    return model, configs


<<<<<<< HEAD
# 初始化一个因果语言模型
def init_causal_llm(configs):
    vocab_size = configs['output_dim']
    assert configs['decoder'] == 'decoder_only'
    assert configs['model'] == 'causal_lm'
    decoder_only = DecoderOnly(**configs['decoder_conf'])

    model = CausalLM(
        vocab_size,
        decoder_only,
        **configs['model_conf'],
        special_tokens=configs.get('tokenizer_conf',
                                   {}).get('special_tokens', None),
    )
    return model, configs


# 函数 init_model 根据配置初始化模型，并进行一些额外的设置，如加载检查点、注入 LoRA、绑定权重等。
=======
>>>>>>> e7b8fb72
def init_model(args, configs):

    # 从配置中获取模型类型，如果未指定则默认为 'asr_model'。
    model_type = configs.get('model', 'asr_model')
    # 将模型类型写回配置。
    configs['model'] = model_type
<<<<<<< HEAD
    # 如果模型类型是 'causal_lm'，调用 init_causal_llm。
    if model_type == 'causal_lm':
        model, configs = init_causal_llm(configs)
    # 否则，调用 init_speech_model。
    else:
        model, configs = init_speech_model(args, configs)
=======
    model, configs = init_speech_model(args, configs)
>>>>>>> e7b8fb72

    # 如果参数中指定了使用 LoRA，则调用 inject_lora_to_model 函数将 LoRA 注入到模型中。
    if hasattr(args, 'use_lora') and args.use_lora:
        inject_lora_to_model(model, configs['lora_conf'])

    # If specify checkpoint, load some info from checkpoint
    # 如果参数中指定了检查点，则调用 load_checkpoint 函数加载检查点信息。
    if hasattr(args, 'checkpoint') and args.checkpoint is not None:
        infos = load_checkpoint(model, args.checkpoint)
    # 如果参数中指定了编码器初始化，则调用 load_trained_modules 函数加载训练好的模块。
    elif hasattr(args, 'enc_init') and args.enc_init is not None:
        infos = load_trained_modules(model, args)
    # 否则，初始化一个空的字典。
    else:
        infos = {}
    # 将加载的信息写入配置。
    configs["init_infos"] = infos

    # 如果参数中指定了使用 LoRA，并且指定了 LoRA 检查点路径，则调用 load_checkpoint 函数加载 LoRA 检查点。
    if hasattr(args, 'use_lora') and args.use_lora:
        if hasattr(args, 'lora_ckpt_path') and args.lora_ckpt_path:
            load_checkpoint(model, args.lora_ckpt_path)

<<<<<<< HEAD
    # 打印配置
    print(configs)
=======
>>>>>>> e7b8fb72
    # Trye to tie some weights
    # 如果模型具有 tie_or_clone_weights 方法，则调用该方法绑定或克隆权重。
    if hasattr(model, 'tie_or_clone_weights'):
        # 如果参数中未指定 jit，则将其设置为 True。
        if not hasattr(args, 'jit'):
            jit = True  # i.e. export onnx/jit/ipex
        else:
            jit = False
        model.tie_or_clone_weights(jit)

    # 仅优化 LoRA：如果参数中指定了仅优化 LoRA，则调用 mark_only_lora_as_trainable 函数将模型中仅 LoRA 部分设置为可训练。
    if hasattr(args, 'only_optimize_lora') and args.only_optimize_lora:
        mark_only_lora_as_trainable(model, bias='lora_only')

    # 打印配置（仅 rank 0）：如果当前进程的 rank 为 0，则打印配置。
    if int(os.environ.get('RANK', 0)) == 0:
        print(configs)

    # 返回模型和配置
    return model, configs

# 总结：初始化模型的脚本
# RANK 是一个环境变量，用于标识当前进程在所有进程中的唯一编号。
# RANK=0 表示当前进程是主进程，通常负责一些全局性的操作。
# 在分布式计算中，通过检查 RANK 的值，可以控制某些操作仅在特定进程中执行，以避免重复和冲突。<|MERGE_RESOLUTION|>--- conflicted
+++ resolved
@@ -41,14 +41,6 @@
 from wenet.utils.cmvn import load_cmvn
 from wenet.utils.checkpoint import load_checkpoint, load_trained_modules
 
-<<<<<<< HEAD
-
-# 这段代码主要用于初始化 WeNet 语音识别模型的组件，依赖于不同的编码器、解码器、CTC（Connectionist Temporal Classification），以及其他模块，并根据用户提供的配置文件 (configs) 创建模型实例。
-
-# 这些字典将字符串（如 "transformer"、"conformer", 等）映射到具体的类（如 TransformerEncoder、ConformerEncoder 等）。
-# 不同的模块类型（编码器、解码器、CTC 等）有不同的可选实现。这样，通过键值对的方式可以灵活地根据配置选择不同的模型组件。
-=======
->>>>>>> e7b8fb72
 WENET_ENCODER_CLASSES = {
     "transformer": TransformerEncoder,
     "conformer": ConformerEncoder,
@@ -196,43 +188,14 @@
     return model, configs
 
 
-<<<<<<< HEAD
-# 初始化一个因果语言模型
-def init_causal_llm(configs):
-    vocab_size = configs['output_dim']
-    assert configs['decoder'] == 'decoder_only'
-    assert configs['model'] == 'causal_lm'
-    decoder_only = DecoderOnly(**configs['decoder_conf'])
-
-    model = CausalLM(
-        vocab_size,
-        decoder_only,
-        **configs['model_conf'],
-        special_tokens=configs.get('tokenizer_conf',
-                                   {}).get('special_tokens', None),
-    )
-    return model, configs
-
-
 # 函数 init_model 根据配置初始化模型，并进行一些额外的设置，如加载检查点、注入 LoRA、绑定权重等。
-=======
->>>>>>> e7b8fb72
 def init_model(args, configs):
 
     # 从配置中获取模型类型，如果未指定则默认为 'asr_model'。
     model_type = configs.get('model', 'asr_model')
     # 将模型类型写回配置。
     configs['model'] = model_type
-<<<<<<< HEAD
-    # 如果模型类型是 'causal_lm'，调用 init_causal_llm。
-    if model_type == 'causal_lm':
-        model, configs = init_causal_llm(configs)
-    # 否则，调用 init_speech_model。
-    else:
-        model, configs = init_speech_model(args, configs)
-=======
     model, configs = init_speech_model(args, configs)
->>>>>>> e7b8fb72
 
     # 如果参数中指定了使用 LoRA，则调用 inject_lora_to_model 函数将 LoRA 注入到模型中。
     if hasattr(args, 'use_lora') and args.use_lora:
@@ -256,11 +219,6 @@
         if hasattr(args, 'lora_ckpt_path') and args.lora_ckpt_path:
             load_checkpoint(model, args.lora_ckpt_path)
 
-<<<<<<< HEAD
-    # 打印配置
-    print(configs)
-=======
->>>>>>> e7b8fb72
     # Trye to tie some weights
     # 如果模型具有 tie_or_clone_weights 方法，则调用该方法绑定或克隆权重。
     if hasattr(model, 'tie_or_clone_weights'):
